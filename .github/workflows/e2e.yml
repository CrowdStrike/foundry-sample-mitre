--- conflicted
+++ resolved
@@ -7,14 +7,11 @@
   pull_request:
     branches: [ main ]
 
-<<<<<<< HEAD
-=======
 # Serialize E2E tests to prevent deployment and UI collisions
 concurrency:
   group: e2e-tests-${{ github.repository }}
   cancel-in-progress: false  # Let running tests finish before starting new ones
 
->>>>>>> c1d01262
 jobs:
   e2e:
     runs-on: ubuntu-latest
