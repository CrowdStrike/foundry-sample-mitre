--- conflicted
+++ resolved
@@ -35,13 +35,8 @@
     "@vue/eslint-config-prettier": "10.2.0",
     "@vue/eslint-config-typescript": "^14.6.0",
     "@vue/test-utils": "^2.4.6",
-<<<<<<< HEAD
     "@vue/tsconfig": "^0.8.1",
-    "eslint": "9.33.0",
-=======
-    "@vue/tsconfig": "^0.7.0",
     "eslint": "9.34.0",
->>>>>>> 8f447821
     "eslint-config-prettier": "10.1.8",
     "eslint-plugin-prettier": "^5.5.4",
     "eslint-plugin-vue": "^9.33.0",
